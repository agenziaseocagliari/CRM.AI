// CommissionDashboard.tsx - Commission Tracking Dashboard
// Sprint 2 Session 2 - UI Implementation

import { CheckCircle, Clock, Euro, List, TrendingUp } from 'lucide-react';
import React, { useEffect, useState } from "react";
import { useNavigate } from "react-router-dom";
import {
    CartesianGrid,
    Cell,
    Line,
    LineChart,
    Pie,
    PieChart,
    ResponsiveContainer,
    Tooltip,
    XAxis,
    YAxis
} from 'recharts';
import { useAuth } from "../../contexts/useAuth";
import { supabase } from "../../lib/supabaseClient";

// TypeScript Interfaces
interface KPIStats {
  mtdAmount: number;
  ytdAmount: number;
  pendingCount: number;
  paidCount: number;
}

interface CommissionAmount {
  commission_amount: string;
}

interface CommissionTypeAmount {
  commission_type: string;
  commission_amount: string;
}

interface CommissionDateAmount {
  calculation_date: string;
  commission_amount: string;
}

interface TypeDistribution {
  [key: string]: string | number;
  name: string;
  value: number;
  color: string;
}

interface TrendPoint {
  month: string;
  amount: number;
}

interface CommissionFilters {
  startDate: string;
  endDate: string;
  status: 'all' | 'pending' | 'calculated' | 'paid' | 'cancelled';
}

<<<<<<< HEAD
=======
// Removed unused CommissionData interface - not referenced in code
// interface CommissionData {
//   commission_amount: string;
//   commission_type: string;
//   calculation_date: string;
// }

>>>>>>> bbb5db43
const CommissionDashboard: React.FC = () => {
  // Navigation
  const navigate = useNavigate();
  
  // State Management
  const [kpiStats, setKpiStats] = useState<KPIStats>({
    mtdAmount: 0,
    ytdAmount: 0,
    pendingCount: 0,
    paidCount: 0
  });
  
  const [typeDistribution, setTypeDistribution] = useState<TypeDistribution[]>([]);
  const [trend, setTrend] = useState<TrendPoint[]>([]);
  const [loading, setLoading] = useState(true);
  const [error, setError] = useState<string | null>(null);
  
  const [filters, setFilters] = useState<CommissionFilters>({
    startDate: new Date(new Date().getFullYear(), 0, 1).toISOString().split('T')[0], // Start of year
    endDate: new Date().toISOString().split('T')[0], // Today
    status: 'all'
  });

  const { session } = useAuth();

  // Colors for charts
  const PIE_COLORS = ['#3B82F6', '#10B981', '#F59E0B', '#EF4444'];

  // Fetch Functions
  const fetchStats = React.useCallback(async () => {
    if (!session?.user) return;

    try {
      // Get current dates
      const now = new Date();
      const startOfMonth = new Date(now.getFullYear(), now.getMonth(), 1);
      const startOfYear = new Date(now.getFullYear(), 0, 1);

      // MTD Amount - Month to Date
      const { data: mtdData, error: mtdError } = await supabase
        .from('insurance_commissions')
        .select('commission_amount')
        .gte('calculation_date', startOfMonth.toISOString())
        .lte('calculation_date', now.toISOString());

      if (mtdError) throw mtdError;

      const mtdAmount = mtdData?.reduce((sum: number, item: CommissionAmount) => sum + (parseFloat(item.commission_amount) || 0), 0) || 0;

      // YTD Amount - Year to Date
      const { data: ytdData, error: ytdError } = await supabase
        .from('insurance_commissions')
        .select('commission_amount')
        .gte('calculation_date', startOfYear.toISOString())
        .lte('calculation_date', now.toISOString());

      if (ytdError) throw ytdError;

      const ytdAmount = ytdData?.reduce((sum: number, item: CommissionAmount) => sum + (parseFloat(item.commission_amount) || 0), 0) || 0;

      // Pending Count
      const { count: pendingCount, error: pendingError } = await supabase
        .from('insurance_commissions')
        .select('*', { count: 'exact', head: true })
        .eq('status', 'pending');

      if (pendingError) throw pendingError;

      // Paid Count
      const { count: paidCount, error: paidError } = await supabase
        .from('insurance_commissions')
        .select('*', { count: 'exact', head: true })
        .eq('status', 'paid');

      if (paidError) throw paidError;

      setKpiStats({
        mtdAmount,
        ytdAmount,
        pendingCount: pendingCount || 0,
        paidCount: paidCount || 0
      });

    } catch (error) {
      console.error('Error fetching stats:', error);
      throw error;
    }
  }, [session?.user]);

  const fetchByType = React.useCallback(async () => {
    if (!session?.user) return;

    try {
      const { data, error } = await supabase
        .from('insurance_commissions')
        .select('commission_type, commission_amount')
        .gte('calculation_date', filters.startDate)
        .lte('calculation_date', filters.endDate);

      if (error) throw error;

      // Group by commission type and sum amounts
      const typeMap: { [key: string]: number } = {};
      
      data?.forEach((item: CommissionTypeAmount) => {
        const type = item.commission_type;
        const amount = parseFloat(item.commission_amount) || 0;
        typeMap[type] = (typeMap[type] || 0) + amount;
      });

      // Convert to chart format with colors
      const typeLabels: { [key: string]: string } = {
        base: 'Base',
        renewal: 'Rinnovo',
        bonus: 'Bonus',
        override: 'Override'
      };

      const typeColors: { [key: string]: string } = {
        base: '#3B82F6',
        renewal: '#10B981',
        bonus: '#F59E0B',
        override: '#EF4444'
      };

      const distribution = Object.entries(typeMap).map(([type, value]) => ({
        name: typeLabels[type] || type,
        value,
        color: typeColors[type] || '#6B7280'
      }));

      setTypeDistribution(distribution);

    } catch (error) {
      console.error('Error fetching type distribution:', error);
      throw error;
    }
  }, [session?.user, filters.startDate, filters.endDate]);

  const fetchTrend = React.useCallback(async () => {
    if (!session?.user) return;

    try {
      // Get last 6 months data
      const sixMonthsAgo = new Date();
      sixMonthsAgo.setMonth(sixMonthsAgo.getMonth() - 6);

      const { data, error } = await supabase
        .from('insurance_commissions')
        .select('calculation_date, commission_amount')
        .gte('calculation_date', sixMonthsAgo.toISOString())
        .order('calculation_date', { ascending: true });

      if (error) throw error;

      // Group by month and sum amounts
      const monthMap: { [key: string]: number } = {};
      
      data?.forEach((item: CommissionDateAmount) => {
        const date = new Date(item.calculation_date);
        const monthKey = `${date.getFullYear()}-${String(date.getMonth() + 1).padStart(2, '0')}`;
        const amount = parseFloat(item.commission_amount) || 0;
        monthMap[monthKey] = (monthMap[monthKey] || 0) + amount;
      });

      // Convert to chart format
      const trendData = Object.entries(monthMap)
        .map(([month, amount]) => ({
          month,
          amount
        }))
        .sort((a, b) => a.month.localeCompare(b.month));

      setTrend(trendData);

    } catch (error) {
      console.error('Error fetching trend data:', error);
      throw error;
    }
  }, [session?.user]);

  // Initialize data on component mount
  const loadDashboardData = React.useCallback(async () => {
    setLoading(true);
    setError(null);
    
    try {
      await Promise.all([
        fetchStats(),
        fetchByType(),
        fetchTrend()
      ]);
    } catch (err) {
      console.error('Error loading dashboard data:', err);
      setError('Errore nel caricamento dei dati');
    } finally {
      setLoading(false);
    }
  }, [fetchStats, fetchByType, fetchTrend]);

  useEffect(() => {
    if (session?.user) {
      loadDashboardData();
    }
  }, [session?.user, loadDashboardData]);

  // Event Handlers
  const handleFilterChange = (newFilters: Partial<CommissionFilters>) => {
    setFilters(prev => ({ ...prev, ...newFilters }));
  };

  // Loading State
  if (loading) {
    return (
      <div className="p-6">
        <div className="animate-pulse">
          <div className="h-8 bg-gray-200 rounded w-64 mb-6"></div>
          <div className="grid grid-cols-1 md:grid-cols-4 gap-6 mb-8">
            {[...Array(4)].map((_, i) => (
              <div key={i} className="h-32 bg-gray-200 rounded"></div>
            ))}
          </div>
          <div className="grid grid-cols-1 lg:grid-cols-2 gap-6">
            <div className="h-80 bg-gray-200 rounded"></div>
            <div className="h-80 bg-gray-200 rounded"></div>
          </div>
        </div>
      </div>
    );
  }

  // Error State
  if (error) {
    return (
      <div className="p-6">
        <div className="bg-red-50 border border-red-200 rounded-lg p-4">
          <div className="flex">
            <div className="flex-shrink-0">
              <div className="h-5 w-5 text-red-400">⚠️</div>
            </div>
            <div className="ml-3">
              <h3 className="text-sm font-medium text-red-800">
                Errore nel caricamento
              </h3>
              <div className="mt-2 text-sm text-red-700">
                <p>{error}</p>
              </div>
            </div>
          </div>
        </div>
      </div>
    );
  }

  return (
    <div className="p-6 max-w-7xl mx-auto">
      {/* Header */}
      <div className="mb-8">
        <div className="flex flex-col sm:flex-row sm:items-center sm:justify-between">
          <div>
            <h1 className="text-3xl font-bold text-gray-900 mb-2">
              Dashboard Provvigioni
            </h1>
            <p className="text-gray-600">
              Monitora le performance delle tue provvigioni assicurative
            </p>
          </div>
          <div className="mt-4 sm:mt-0 flex flex-col sm:flex-row gap-3">
            <button
              onClick={() => navigate('/assicurazioni/provvigioni/new')}
              className="inline-flex items-center px-4 py-2 border border-transparent text-sm font-medium rounded-md shadow-sm text-white bg-green-600 hover:bg-green-700 focus:outline-none focus:ring-2 focus:ring-offset-2 focus:ring-green-500 transition-colors"
            >
              <Euro className="h-4 w-4 mr-2" />
              Calcola Nuova Provvigione
            </button>
            <button
              onClick={() => navigate('/assicurazioni/provvigioni/list')}
              className="inline-flex items-center px-4 py-2 border border-transparent text-sm font-medium rounded-md shadow-sm text-white bg-blue-600 hover:bg-blue-700 focus:outline-none focus:ring-2 focus:ring-offset-2 focus:ring-blue-500 transition-colors"
            >
              <List className="h-4 w-4 mr-2" />
              Vai alla Lista Provvigioni
            </button>
            <button
              onClick={() => navigate('/assicurazioni/provvigioni/reports')}
              className="ml-4 px-3 py-1 bg-indigo-600 text-white rounded hover:bg-indigo-700 transition-colors"
            >
              Report Provvigioni
            </button>
          </div>
        </div>
      </div>

      {/* Filters */}
      <div className="bg-white rounded-lg shadow-sm border border-gray-200 p-4 mb-6">
        <div className="grid grid-cols-1 md:grid-cols-3 gap-4">
          <div>
            <label className="block text-sm font-medium text-gray-700 mb-1">
              Data Inizio
            </label>
            <input
              type="date"
              value={filters.startDate}
              onChange={(e) => handleFilterChange({ startDate: e.target.value })}
              className="w-full rounded-md border-gray-300 shadow-sm focus:border-blue-500 focus:ring-blue-500"
            />
          </div>
          <div>
            <label className="block text-sm font-medium text-gray-700 mb-1">
              Data Fine
            </label>
            <input
              type="date"
              value={filters.endDate}
              onChange={(e) => handleFilterChange({ endDate: e.target.value })}
              className="w-full rounded-md border-gray-300 shadow-sm focus:border-blue-500 focus:ring-blue-500"
            />
          </div>
          <div>
            <label className="block text-sm font-medium text-gray-700 mb-1">
              Status
            </label>
            <select
              value={filters.status}
              onChange={(e) => handleFilterChange({ status: e.target.value as CommissionFilters['status'] })}
              className="w-full rounded-md border-gray-300 shadow-sm focus:border-blue-500 focus:ring-blue-500"
            >
              <option value="all">Tutti</option>
              <option value="pending">In Pending</option>
              <option value="calculated">Calcolate</option>
              <option value="paid">Pagate</option>
              <option value="cancelled">Annullate</option>
            </select>
          </div>
        </div>
      </div>

      {/* KPI Cards */}
      <div className="grid grid-cols-1 md:grid-cols-2 lg:grid-cols-4 gap-6 mb-8">
        {/* MTD Amount */}
        <div className="bg-white rounded-lg shadow-sm border border-gray-200 p-6">
          <div className="flex items-center">
            <div className="flex-shrink-0">
              <Euro className="h-8 w-8 text-blue-600" />
            </div>
            <div className="ml-4">
              <p className="text-sm font-medium text-gray-600">Provvigioni MTD</p>
              <p className="text-2xl font-bold text-gray-900">
                €{kpiStats.mtdAmount.toLocaleString('it-IT', { 
                  minimumFractionDigits: 2,
                  maximumFractionDigits: 2 
                })}
              </p>
            </div>
          </div>
        </div>

        {/* YTD Amount */}
        <div className="bg-white rounded-lg shadow-sm border border-gray-200 p-6">
          <div className="flex items-center">
            <div className="flex-shrink-0">
              <TrendingUp className="h-8 w-8 text-green-600" />
            </div>
            <div className="ml-4">
              <p className="text-sm font-medium text-gray-600">Provvigioni YTD</p>
              <p className="text-2xl font-bold text-gray-900">
                €{kpiStats.ytdAmount.toLocaleString('it-IT', { 
                  minimumFractionDigits: 2,
                  maximumFractionDigits: 2 
                })}
              </p>
            </div>
          </div>
        </div>

        {/* Pending Count */}
        <div className="bg-white rounded-lg shadow-sm border border-gray-200 p-6">
          <div className="flex items-center">
            <div className="flex-shrink-0">
              <Clock className="h-8 w-8 text-amber-600" />
            </div>
            <div className="ml-4">
              <p className="text-sm font-medium text-gray-600">In Pending</p>
              <p className="text-2xl font-bold text-gray-900">
                {kpiStats.pendingCount}
              </p>
            </div>
          </div>
        </div>

        {/* Paid Count */}
        <div className="bg-white rounded-lg shadow-sm border border-gray-200 p-6">
          <div className="flex items-center">
            <div className="flex-shrink-0">
              <CheckCircle className="h-8 w-8 text-green-600" />
            </div>
            <div className="ml-4">
              <p className="text-sm font-medium text-gray-600">Pagate</p>
              <p className="text-2xl font-bold text-gray-900">
                {kpiStats.paidCount}
              </p>
            </div>
          </div>
        </div>
      </div>

      {/* Charts */}
      <div className="grid grid-cols-1 lg:grid-cols-2 gap-6">
        {/* Distribution by Type - Pie Chart */}
        <div className="bg-white rounded-lg shadow-sm border border-gray-200 p-6">
          <h3 className="text-lg font-semibold text-gray-900 mb-4">
            Distribuzione per Tipo
          </h3>
          {typeDistribution.length > 0 ? (
            <ResponsiveContainer width="100%" height={300}>
              <PieChart>
                <Pie
                  data={typeDistribution}
                  cx="50%"
                  cy="50%"
                  labelLine={false}
                  outerRadius={80}
                  fill="#8884d8"
                  dataKey="value"
                >
                  {typeDistribution.map((entry, index) => (
                    <Cell key={`cell-${index}`} fill={PIE_COLORS[index % PIE_COLORS.length]} />
                  ))}
                </Pie>
                <Tooltip 
                  formatter={(value: number) => [
                    `€${value.toLocaleString('it-IT', { minimumFractionDigits: 2 })}`, 
                    'Importo'
                  ]}
                />
              </PieChart>
            </ResponsiveContainer>
          ) : (
            <div className="flex items-center justify-center h-64 text-gray-500">
              <div className="text-center">
                <p className="text-lg">Nessun dato disponibile</p>
                <p className="text-sm">Aggiungi alcune provvigioni per visualizzare i grafici</p>
              </div>
            </div>
          )}
        </div>

        {/* Monthly Trend - Line Chart */}
        <div className="bg-white rounded-lg shadow-sm border border-gray-200 p-6">
          <h3 className="text-lg font-semibold text-gray-900 mb-4">
            Trend Mensile (Ultimi 6 Mesi)
          </h3>
          {trend.length > 0 ? (
            <ResponsiveContainer width="100%" height={300}>
              <LineChart data={trend}>
                <CartesianGrid strokeDasharray="3 3" />
                <XAxis dataKey="month" />
                <YAxis 
                  tickFormatter={(value) => `€${(value / 1000).toFixed(0)}k`}
                />
                <Tooltip 
                  formatter={(value: number) => [
                    `€${value.toLocaleString('it-IT', { minimumFractionDigits: 2 })}`, 
                    'Provvigioni'
                  ]}
                  labelFormatter={(label) => `Mese: ${label}`}
                />
                <Line 
                  type="monotone" 
                  dataKey="amount" 
                  stroke="#3B82F6" 
                  strokeWidth={2}
                  dot={{ fill: '#3B82F6' }}
                />
              </LineChart>
            </ResponsiveContainer>
          ) : (
            <div className="flex items-center justify-center h-64 text-gray-500">
              <div className="text-center">
                <p className="text-lg">Nessun dato disponibile</p>
                <p className="text-sm">I dati del trend appariranno una volta inserite le provvigioni</p>
              </div>
            </div>
          )}
        </div>
      </div>
    </div>
  );
};

export default CommissionDashboard;<|MERGE_RESOLUTION|>--- conflicted
+++ resolved
@@ -59,8 +59,6 @@
   status: 'all' | 'pending' | 'calculated' | 'paid' | 'cancelled';
 }
 
-<<<<<<< HEAD
-=======
 // Removed unused CommissionData interface - not referenced in code
 // interface CommissionData {
 //   commission_amount: string;
@@ -68,7 +66,6 @@
 //   calculation_date: string;
 // }
 
->>>>>>> bbb5db43
 const CommissionDashboard: React.FC = () => {
   // Navigation
   const navigate = useNavigate();
