--- conflicted
+++ resolved
@@ -1,15 +1,10 @@
 /**
  * @vitest-environment jsdom
  */
-import { render } from '@testing-library/react';
 import React from 'react';
-<<<<<<< HEAD
-=======
 import { render } from '@testing-library/react';
 import { vi, describe, it, expect, beforeEach } from 'vitest';
->>>>>>> bbb5db43
 import { BrowserRouter } from 'react-router-dom';
-import { beforeEach, describe, expect, it, vi } from 'vitest';
 import { AuthContext } from '../../contexts/AuthContext';
 
 // Mock the actual component with navigation logic
@@ -130,9 +125,6 @@
       </AuthWrapper>
     );
 
-<<<<<<< HEAD
-    // Test that component renders without errors
-=======
     // Look for data-testid pattern that would be used for detail buttons
     // Even if no buttons are rendered due to empty data, 
     // we test that the component structure is correct
@@ -141,7 +133,6 @@
     
     // This is OK if no buttons exist when no data is loaded
     // The test verifies the component renders without errors
->>>>>>> bbb5db43
     expect(container).toBeTruthy();
   });
 
