--- conflicted
+++ resolved
@@ -26,17 +26,7 @@
           cache: 'npm'
 
       - name: Install dependencies
-        run: |
-          # Use npm install instead of npm ci for better compatibility
-          # Retry logic for network resilience
-          for attempt in 1 2 3; do
-            echo "Attempt $attempt to install dependencies..."
-            npm install --legacy-peer-deps --no-fund --no-audit && break
-            if [ $attempt -lt 3 ]; then
-              echo "Install failed, retrying in 5 seconds..."
-              sleep 5
-            fi
-          done
+        run: npm ci
 
       - name: Run TypeScript lint
         run: npm run lint
@@ -44,62 +34,12 @@
       - name: Verify PostgreSQL role references
         run: bash scripts/verify-role-cleanup.sh
 
-      - name: Audit Migration Idempotence
-        run: bash scripts/audit-migration-idempotence.sh
-
-      - name: Check Migration Versions
-        run: bash scripts/check-migration-versions.sh
-
       - name: Verify API role usage
         run: npm run verify:role
 
       - name: Lint for API role patterns
         run: npm run lint:role
 
-<<<<<<< HEAD
-  # ✅ ENABLED: Unified Supabase Deployment (Edge Functions + Migrations)
-  deploy-supabase:
-    name: Deploy to Supabase (Edge Functions + Migrations)
-    runs-on: ubuntu-latest
-    needs: lint-and-typecheck
-    if: github.event_name == 'push' && github.ref == 'refs/heads/main'
-    env:
-      SUPABASE_PROJECT_REF: qjtaqrlpronohgpfdxsi
-      SUPABASE_ACCESS_TOKEN: ${{ secrets.SUPABASE_ACCESS_TOKEN }}
-      SUPABASE_SERVICE_ROLE_KEY: ${{ secrets.SUPABASE_SERVICE_ROLE_KEY }}
-      SUPABASE_URL: https://qjtaqrlpronohgpfdxsi.supabase.co
-    steps:
-      - name: Checkout code
-        uses: actions/checkout@v4
-
-      - name: Setup Supabase CLI
-        uses: supabase/setup-cli@v1
-        with:
-          version: latest
-
-      - name: Install jq for migration sync
-        run: |
-          echo "Installing jq for JSON parsing..."
-          sudo apt-get update -qq
-          sudo apt-get install -y -qq jq
-          jq --version
-
-      - name: Install curl (verify availability)
-        run: |
-          echo "Verifying curl availability..."
-          curl --version
-
-      - name: Make deployment script executable
-        run: chmod +x scripts/deploy-supabase-robust.sh
-
-      - name: Run Robust Deployment
-        run: bash scripts/deploy-supabase-robust.sh
-        env:
-          SUPABASE_PROJECT_REF: qjtaqrlpronohgpfdxsi
-          SUPABASE_ACCESS_TOKEN: ${{ secrets.SUPABASE_ACCESS_TOKEN }}
-          SUPABASE_SERVICE_ROLE_KEY: ${{ secrets.SUPABASE_SERVICE_ROLE_KEY }}
-          SUPABASE_URL: https://qjtaqrlpronohgpfdxsi.supabase.co
-=======
   # TODO: Re-enable when edge functions are needed
   # deploy-edge-functions:
   #   name: Deploy Edge Functions to Supabase
@@ -168,7 +108,6 @@
   #         supabase db push
   #         
   #         echo "✅ Database migrations synced successfully!"
->>>>>>> bbb5db43
 
   verify-deployment:
     name: Verify Deployment
@@ -179,25 +118,27 @@
       - name: Checkout code
         uses: actions/checkout@v4
 
-      - name: Verify Supabase Connection
+      - name: Verify Edge Functions
         env:
           SUPABASE_URL: ${{ secrets.SUPABASE_URL }}
           SUPABASE_ANON_KEY: ${{ secrets.SUPABASE_ANON_KEY }}
         run: |
-          echo "✅ Verifying Supabase connection..."
+          echo "Verifying edge functions deployment..."
           
-          # Test basic connectivity to Supabase
+          # Test a simple edge function
           response=$(curl -s -w "\n%{http_code}" \
-            -X GET "$SUPABASE_URL/rest/v1/" \
+            -X POST "$SUPABASE_URL/functions/v1/test-org-settings" \
             -H "apikey: $SUPABASE_ANON_KEY" \
-            -H "Accept: application/json" || echo "000")
+            -H "Content-Type: application/json" \
+            -d '{}' || echo "000")
           
           http_code=$(echo "$response" | tail -n 1)
           
-          if [ "$http_code" -ge 200 ] && [ "$http_code" -lt 400 ]; then
-            echo "✅ Supabase API is responding (HTTP $http_code)"
+          if [ "$http_code" -ge 200 ] && [ "$http_code" -lt 500 ]; then
+            echo "✅ Edge functions are responding (HTTP $http_code)"
           else
-            echo "⚠️ Supabase health check returned HTTP $http_code"
+            echo "⚠️ Edge functions health check returned HTTP $http_code"
+            echo "Response: $response"
           fi
 
   security-audit:
