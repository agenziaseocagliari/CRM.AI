import {
    AlertCircle,
    Calendar,
    DollarSign,
    Loader2,
    MapPin,
    Save,
    X
} from 'lucide-react';
import React, { useCallback, useEffect, useState } from 'react';
import { useNavigate, useParams } from 'react-router-dom';
import { useAuth } from '../../contexts/useAuth';
import { supabase } from '../../lib/supabaseClient';

interface ClaimFormData {
  contact_id: string;
  policy_id: string;
  claim_type: string;
  status: string;
  incident_date: string;
  incident_location: string;
  incident_description: string;
  estimated_amount: number;
  notes: string;
}

interface Contact {
  id: string;
  name: string;
  email: string;
}

interface Policy {
  id: string;
  policy_number: string;
  policy_type: string;
  contact_id: string;
}

export default function ClaimsForm() {
  const { id } = useParams<{ id: string }>();
  const isEdit = Boolean(id);
  const { jwtClaims } = useAuth();
  const organizationId = jwtClaims?.organization_id;
  const userId = jwtClaims?.sub;
  const navigate = useNavigate();

  const [formData, setFormData] = useState<ClaimFormData>({
    contact_id: '',
    policy_id: '',
    claim_type: 'auto_damage',
    status: 'reported',
    incident_date: new Date().toISOString().split('T')[0],
    incident_location: '',
    incident_description: '',
    estimated_amount: 0,
    notes: ''
  });

  const [contacts, setContacts] = useState<Contact[]>([]);
  const [policies, setPolicies] = useState<Policy[]>([]);
  const [filteredPolicies, setFilteredPolicies] = useState<Policy[]>([]);

  const [loading, setLoading] = useState(false);
  const [saving, setSaving] = useState(false);
  const [errors, setErrors] = useState<Partial<Record<keyof ClaimFormData, string>>>({});

  useEffect(() => {
<<<<<<< HEAD
=======
    // Fetch functions are defined below and stable - no need to include in deps
    // Adding them would cause unnecessary re-renders
    fetchContacts();
    fetchPolicies();
    if (isEdit && id) {
      fetchClaim();
    }
    // eslint-disable-next-line react-hooks/exhaustive-deps
  }, [id, isEdit]);

  useEffect(() => {
>>>>>>> bbb5db43
    // Filter policies by selected contact
    if (formData.contact_id) {
      setFilteredPolicies(
        policies.filter(p => p.contact_id === formData.contact_id)
      );
    } else {
      setFilteredPolicies(policies);
    }
  }, [formData.contact_id, policies]);

  const fetchContacts = useCallback(async () => {
    try {
      const { data, error } = await supabase
        .from('contacts')
        .select('id, name, email')
        .eq('organization_id', organizationId)
        .order('name');

      if (error) throw error;

      setContacts(
        data?.map((c: {id: string, name: string, email: string}) => ({
          id: c.id,
          name: c.name,
          email: c.email
        })) || []
      );
    } catch (error) {
      console.error('Error fetching contacts:', error);
    }
  }, [organizationId]);

  const fetchPolicies = useCallback(async () => {
    try {
      const { data, error } = await supabase
        .from('insurance_policies')
        .select('id, policy_number, policy_type, contact_id, status')
        .eq('organization_id', organizationId);

      if (error) throw error;

      setPolicies(data || []);
      setFilteredPolicies(data || []);
    } catch (error) {
      console.error('Error fetching policies:', error);
    }
  }, [organizationId]);

  const fetchClaim = useCallback(async () => {
    try {
      setLoading(true);
      const { data, error } = await supabase
        .from('insurance_claims')
        .select('*')
        .eq('id', id)
        .single();

      if (error) throw error;

      if (data) {
        setFormData({
          contact_id: data.contact_id || '',
          policy_id: data.policy_id || '',
          claim_type: data.claim_type || 'auto_damage',
          status: data.status || 'reported',
          incident_date: data.incident_date?.split('T')[0] || '',
          incident_location: data.incident_location || '',
          incident_description: data.incident_description || '',
          estimated_amount: data.estimated_amount || 0,
          notes: data.notes || ''
        });
      }
    } catch (error) {
      console.error('Error fetching claim:', error);
      alert('Errore nel caricamento del sinistro');
    } finally {
      setLoading(false);
    }
  }, [id]);

  // Load data on component mount
  useEffect(() => {
    fetchContacts();
    fetchPolicies();
    if (isEdit && id) {
      fetchClaim();
    }
  }, [id, isEdit, fetchContacts, fetchPolicies, fetchClaim]);

  const generateClaimNumber = () => {
    const year = new Date().getFullYear();
    const random = Math.floor(Math.random() * 9999).toString().padStart(4, '0');
    return `CLM-${year}-${random}`;
  };

  const validateForm = (): boolean => {
    const newErrors: Partial<Record<keyof ClaimFormData, string>> = {};

    if (!formData.contact_id) newErrors.contact_id = 'Seleziona un cliente';
    if (!formData.policy_id) newErrors.policy_id = 'Seleziona una polizza';
    if (!formData.incident_date) newErrors.incident_date = 'Data incidente obbligatoria';
    if (!formData.incident_description.trim()) {
      newErrors.incident_description = 'Descrizione obbligatoria';
    }
    if (formData.incident_description.length < 20) {
      newErrors.incident_description = 'Descrizione troppo breve (minimo 20 caratteri)';
    }
    if (formData.estimated_amount < 0) {
      newErrors.estimated_amount = 'Importo non valido';
    }

    // Validate incident date not in future
    if (new Date(formData.incident_date) > new Date()) {
      newErrors.incident_date = 'La data non può essere nel futuro';
    }

    setErrors(newErrors);
    return Object.keys(newErrors).length === 0;
  };

  const handleSubmit = async (e: React.FormEvent) => {
    e.preventDefault();

    if (!validateForm()) {
      return;
    }

    setSaving(true);

    try {
      const claimData = {
        ...formData,
        organization_id: organizationId,
        estimated_amount: parseFloat(formData.estimated_amount.toString()),
        report_date: new Date().toISOString(),
        timeline: [{
          status: formData.status,
          date: new Date().toISOString(),
          note: isEdit ? 'Sinistro aggiornato' : 'Sinistro creato',
          user_id: userId
        }]
      };

      if (isEdit) {
        // Update
        const { error } = await supabase
          .from('insurance_claims')
          .update({
            ...claimData,
            updated_by: userId
          })
          .eq('id', id)
          .select();

        if (error) throw error;

        alert('Sinistro aggiornato con successo!');
      } else {
        // Create
        const { error } = await supabase
          .from('insurance_claims')
          .insert([{
            ...claimData,
            claim_number: generateClaimNumber(),
            created_by: userId
          }])
          .select();
        if (error) throw error;

        alert('Sinistro creato con successo!');
      }

      // Wait a moment before redirect to ensure DB write completes
      await new Promise(resolve => setTimeout(resolve, 500));

      navigate('/assicurazioni/sinistri');
    } catch (error) {
      console.error('Error saving claim:', error);
      alert('Errore nel salvare il sinistro: ' + (error as Error).message);
    } finally {
      setSaving(false);
    }
  };

  const handleChange = (field: keyof ClaimFormData, value: string | number) => {
    setFormData(prev => ({ ...prev, [field]: value }));
    if (errors[field]) {
      setErrors(prev => ({ ...prev, [field]: undefined }));
    }
  };

  if (loading) {
    return (
      <div className="flex items-center justify-center h-64">
        <Loader2 className="w-8 h-8 animate-spin text-blue-600" />
      </div>
    );
  }

  return (
    <div className="max-w-4xl mx-auto py-6">
      <div className="bg-white rounded-lg shadow">
        {/* Header */}
        <div className="border-b px-6 py-4 flex items-center justify-between">
          <div>
            <h2 className="text-2xl font-bold text-gray-900">
              {isEdit ? 'Modifica Sinistro' : 'Nuovo Sinistro'}
            </h2>
            <p className="text-sm text-gray-600 mt-1">
              Inserisci i dettagli del sinistro assicurativo
            </p>
          </div>
          <button
            onClick={() => navigate('/assicurazioni/sinistri')}
            className="text-gray-400 hover:text-gray-600"
          >
            <X className="w-6 h-6" />
          </button>
        </div>

        {/* Form */}
        <form onSubmit={handleSubmit} className="p-6 space-y-6">
          {/* Cliente e Polizza */}
          <div className="grid grid-cols-1 md:grid-cols-2 gap-4">
            {/* Cliente */}
            <div>
              <label className="block text-sm font-medium text-gray-700 mb-1">
                Cliente *
              </label>
              <select
                value={formData.contact_id}
                onChange={(e) => handleChange('contact_id', e.target.value)}
                className={`w-full px-3 py-2 border rounded-lg focus:ring-2 focus:ring-blue-500 ${
                  errors.contact_id ? 'border-red-500' : 'border-gray-300'
                }`}
              >
                <option value="">Seleziona cliente...</option>
                {contacts.map(contact => (
                  <option key={contact.id} value={contact.id}>
                    {contact.name}
                  </option>
                ))}
              </select>
              {errors.contact_id && (
                <p className="text-red-500 text-xs mt-1">{errors.contact_id}</p>
              )}
            </div>

            {/* Polizza */}
            <div>
              <label className="block text-sm font-medium text-gray-700 mb-1">
                Polizza *
              </label>
              <select
                value={formData.policy_id}
                onChange={(e) => handleChange('policy_id', e.target.value)}
                disabled={!formData.contact_id}
                className={`w-full px-3 py-2 border rounded-lg focus:ring-2 focus:ring-blue-500 ${
                  errors.policy_id ? 'border-red-500' : 'border-gray-300'
                } ${!formData.contact_id ? 'bg-gray-100' : ''}`}
              >
                <option value="">
                  {formData.contact_id ? 'Seleziona polizza...' : 'Prima seleziona cliente'}
                </option>
                {filteredPolicies.map(policy => (
                  <option key={policy.id} value={policy.id}>
                    {policy.policy_number} - {policy.policy_type}
                  </option>
                ))}
              </select>
              {errors.policy_id && (
                <p className="text-red-500 text-xs mt-1">{errors.policy_id}</p>
              )}
            </div>
          </div>

          {/* Tipo e Status */}
          <div className="grid grid-cols-1 md:grid-cols-2 gap-4">
            {/* Tipo Sinistro */}
            <div>
              <label className="block text-sm font-medium text-gray-700 mb-1">
                Tipo Sinistro *
              </label>
              <select
                value={formData.claim_type}
                onChange={(e) => handleChange('claim_type', e.target.value)}
                className="w-full px-3 py-2 border border-gray-300 rounded-lg focus:ring-2 focus:ring-blue-500"
              >
                <option value="auto_damage">Danni Auto</option>
                <option value="auto_theft">Furto Auto</option>
                <option value="home_damage">Danni Casa</option>
                <option value="liability">Responsabilità Civile</option>
                <option value="health">Salute</option>
                <option value="injury">Infortuni</option>
                <option value="fire">Incendio</option>
                <option value="water_damage">Danni Acqua</option>
                <option value="natural_disaster">Calamità Naturali</option>
                <option value="other">Altro</option>
              </select>
            </div>

            {/* Status */}
            <div>
              <label className="block text-sm font-medium text-gray-700 mb-1">
                Stato
              </label>
              <select
                value={formData.status}
                onChange={(e) => handleChange('status', e.target.value)}
                className="w-full px-3 py-2 border border-gray-300 rounded-lg focus:ring-2 focus:ring-blue-500"
              >
                <option value="reported">Segnalato</option>
                <option value="reviewing">In Valutazione</option>
                <option value="approved">Approvato</option>
                <option value="rejected">Respinto</option>
                <option value="pending_docs">Attesa Documenti</option>
                <option value="closed">Chiuso</option>
                <option value="cancelled">Annullato</option>
              </select>
            </div>
          </div>

          {/* Data e Luogo */}
          <div className="grid grid-cols-1 md:grid-cols-2 gap-4">
            {/* Data Incidente */}
            <div>
              <label className="block text-sm font-medium text-gray-700 mb-1">
                <Calendar className="w-4 h-4 inline mr-1" />
                Data Incidente *
              </label>
              <input
                type="date"
                value={formData.incident_date}
                onChange={(e) => handleChange('incident_date', e.target.value)}
                max={new Date().toISOString().split('T')[0]}
                className={`w-full px-3 py-2 border rounded-lg focus:ring-2 focus:ring-blue-500 ${
                  errors.incident_date ? 'border-red-500' : 'border-gray-300'
                }`}
              />
              {errors.incident_date && (
                <p className="text-red-500 text-xs mt-1">{errors.incident_date}</p>
              )}
            </div>

            {/* Luogo */}
            <div>
              <label className="block text-sm font-medium text-gray-700 mb-1">
                <MapPin className="w-4 h-4 inline mr-1" />
                Luogo Incidente
              </label>
              <input
                type="text"
                value={formData.incident_location}
                onChange={(e) => handleChange('incident_location', e.target.value)}
                placeholder="Via, Città..."
                className="w-full px-3 py-2 border border-gray-300 rounded-lg focus:ring-2 focus:ring-blue-500"
              />
            </div>
          </div>

          {/* Importo Stimato */}
          <div>
            <label className="block text-sm font-medium text-gray-700 mb-1">
              <DollarSign className="w-4 h-4 inline mr-1" />
              Importo Stimato Danno (€)
            </label>
            <input
              type="number"
              step="0.01"
              min="0"
              value={formData.estimated_amount}
              onChange={(e) => handleChange('estimated_amount', parseFloat(e.target.value) || 0)}
              className={`w-full px-3 py-2 border rounded-lg focus:ring-2 focus:ring-blue-500 ${
                errors.estimated_amount ? 'border-red-500' : 'border-gray-300'
              }`}
            />
            {errors.estimated_amount && (
              <p className="text-red-500 text-xs mt-1">{errors.estimated_amount}</p>
            )}
          </div>

          {/* Descrizione Incidente */}
          <div>
            <label className="block text-sm font-medium text-gray-700 mb-1">
              Descrizione Incidente * (minimo 20 caratteri)
            </label>
            <textarea
              value={formData.incident_description}
              onChange={(e) => handleChange('incident_description', e.target.value)}
              rows={6}
              placeholder="Descrivi dettagliatamente l'incidente: cosa è successo, dove, come, danni riportati..."
              className={`w-full px-3 py-2 border rounded-lg focus:ring-2 focus:ring-blue-500 ${
                errors.incident_description ? 'border-red-500' : 'border-gray-300'
              }`}
            />
            <div className="flex justify-between items-center mt-1">
              {errors.incident_description && (
                <p className="text-red-500 text-xs">{errors.incident_description}</p>
              )}
              <p className="text-xs text-gray-500 ml-auto">
                {formData.incident_description.length} caratteri
              </p>
            </div>
          </div>

          {/* Note */}
          <div>
            <label className="block text-sm font-medium text-gray-700 mb-1">
              Note Aggiuntive
            </label>
            <textarea
              value={formData.notes}
              onChange={(e) => handleChange('notes', e.target.value)}
              rows={3}
              placeholder="Note interne, informazioni aggiuntive..."
              className="w-full px-3 py-2 border border-gray-300 rounded-lg focus:ring-2 focus:ring-blue-500"
            />
          </div>

          {/* Alert Info */}
          <div className="bg-blue-50 border border-blue-200 rounded-lg p-4 flex items-start space-x-3">
            <AlertCircle className="w-5 h-5 text-blue-600 flex-shrink-0 mt-0.5" />
            <div className="text-sm text-blue-800">
              <p className="font-medium mb-1">Importante</p>
              <ul className="list-disc list-inside space-y-1">
                <li>Il numero sinistro verrà generato automaticamente</li>
                <li>Il cliente riceverà una notifica email (se configurata)</li>
                <li>I documenti potranno essere caricati dopo la creazione</li>
              </ul>
            </div>
          </div>

          {/* Actions */}
          <div className="flex items-center justify-end space-x-3 pt-4 border-t">
            <button
              type="button"
              onClick={() => navigate('/assicurazioni/sinistri')}
              className="px-4 py-2 border border-gray-300 rounded-lg hover:bg-gray-50 transition"
            >
              Annulla
            </button>
            <button
              type="submit"
              disabled={saving}
              className="px-6 py-2 bg-blue-600 text-white rounded-lg hover:bg-blue-700 transition flex items-center space-x-2 disabled:opacity-50"
            >
              {saving ? (
                <>
                  <Loader2 className="w-4 h-4 animate-spin" />
                  <span>Salvataggio...</span>
                </>
              ) : (
                <>
                  <Save className="w-4 h-4" />
                  <span>{isEdit ? 'Aggiorna' : 'Crea'} Sinistro</span>
                </>
              )}
            </button>
          </div>
        </form>
      </div>
    </div>
  );
}<|MERGE_RESOLUTION|>--- conflicted
+++ resolved
@@ -7,7 +7,7 @@
     Save,
     X
 } from 'lucide-react';
-import React, { useCallback, useEffect, useState } from 'react';
+import React, { useEffect, useState } from 'react';
 import { useNavigate, useParams } from 'react-router-dom';
 import { useAuth } from '../../contexts/useAuth';
 import { supabase } from '../../lib/supabaseClient';
@@ -66,8 +66,6 @@
   const [errors, setErrors] = useState<Partial<Record<keyof ClaimFormData, string>>>({});
 
   useEffect(() => {
-<<<<<<< HEAD
-=======
     // Fetch functions are defined below and stable - no need to include in deps
     // Adding them would cause unnecessary re-renders
     fetchContacts();
@@ -79,7 +77,6 @@
   }, [id, isEdit]);
 
   useEffect(() => {
->>>>>>> bbb5db43
     // Filter policies by selected contact
     if (formData.contact_id) {
       setFilteredPolicies(
@@ -90,7 +87,7 @@
     }
   }, [formData.contact_id, policies]);
 
-  const fetchContacts = useCallback(async () => {
+  const fetchContacts = async () => {
     try {
       const { data, error } = await supabase
         .from('contacts')
@@ -110,9 +107,9 @@
     } catch (error) {
       console.error('Error fetching contacts:', error);
     }
-  }, [organizationId]);
-
-  const fetchPolicies = useCallback(async () => {
+  };
+
+  const fetchPolicies = async () => {
     try {
       const { data, error } = await supabase
         .from('insurance_policies')
@@ -126,9 +123,9 @@
     } catch (error) {
       console.error('Error fetching policies:', error);
     }
-  }, [organizationId]);
-
-  const fetchClaim = useCallback(async () => {
+  };
+
+  const fetchClaim = async () => {
     try {
       setLoading(true);
       const { data, error } = await supabase
@@ -158,16 +155,7 @@
     } finally {
       setLoading(false);
     }
-  }, [id]);
-
-  // Load data on component mount
-  useEffect(() => {
-    fetchContacts();
-    fetchPolicies();
-    if (isEdit && id) {
-      fetchClaim();
-    }
-  }, [id, isEdit, fetchContacts, fetchPolicies, fetchClaim]);
+  };
 
   const generateClaimNumber = () => {
     const year = new Date().getFullYear();
