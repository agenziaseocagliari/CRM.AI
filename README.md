--- conflicted
+++ resolved
@@ -57,14 +57,7 @@
 
 ### 🚀 Guide Quick Start
 - **[DEPLOYMENT_GUIDE.md](./DEPLOYMENT_GUIDE.md)** - Guida passo-passo per setup completo (GitHub, Supabase, Vercel)
-<<<<<<< HEAD
-- **[VERCEL_DEPLOYMENT_POLICY.md](./VERCEL_DEPLOYMENT_POLICY.md)** - 🚀 Policy deployment Vercel (SOLO main in produzione, preview con TTL 7gg)
-- **[VERCEL_SETUP_CHECKLIST.md](./VERCEL_SETUP_CHECKLIST.md)** - ✅ Checklist configurazione Vercel Dashboard
-=======
-- **[VERCEL_DEPLOYMENT_POLICY.md](./VERCEL_DEPLOYMENT_POLICY.md)** - 📋 **Policy ufficiale Vercel**: production su main, preview su PR, TTL 7 giorni, cleanup automatico
-- **[VERCEL_DEPLOYMENT_OPTIMIZATION.md](./VERCEL_DEPLOYMENT_OPTIMIZATION.md)** - 🎯 Strategia ottimizzazione deploy Vercel e riduzione costi
-- **[VERCEL_QUICK_REFERENCE.md](./VERCEL_QUICK_REFERENCE.md)** - 🚀 Quick reference per sviluppatori su branch naming e workflow
->>>>>>> 094e64a7
+
 - **[.env.example](./.env.example)** - Template configurazione con tutte le variabili ambiente necessarie
 
 ### 📖 Documentazione Tecnica
