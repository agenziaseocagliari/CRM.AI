import {
    AlertCircle,
    AlertTriangle,
    ArrowLeft,
    Calendar,
    CheckCircle,
    Clock,
    DollarSign,
    Edit2,
    FileText,
    Loader2,
    Mail,
    MapPin,
    Phone,
    User,
    XCircle
} from 'lucide-react';
<<<<<<< HEAD
import { useCallback, useEffect, useState } from 'react';
=======
import { useEffect, useState, useCallback } from 'react';
>>>>>>> bbb5db43
import { useNavigate, useParams } from 'react-router-dom';
import { useAuth } from '../../contexts/useAuth';
import { supabase } from '../../lib/supabaseClient';

interface Claim {
  id: string;
  claim_number: string;
  claim_type: string;
  status: string;
  incident_date: string;
  incident_location: string;
  incident_description: string;
  estimated_amount: number;
  approved_amount: number | null;
  report_date: string;
  notes: string;
  timeline: Array<{
    status: string;
    date: string;
    note: string;
    user_id?: string;
  }>;
  // Relations
  contact?: {
    name: string; // ← FIXED
    email: string;
    phone: string;
  };
  policy?: {
    policy_number: string;
    policy_type: string;
    insurance_company: string;
  };
  created_at: string;
  updated_at: string;
}

export default function ClaimDetail() {
  const { id } = useParams<{ id: string }>();
  const { jwtClaims } = useAuth();
  const organizationId = jwtClaims?.organization_id;
  const userId = jwtClaims?.sub;
  const navigate = useNavigate();

  const [claim, setClaim] = useState<Claim | null>(null);
  const [loading, setLoading] = useState(true);
  const [updatingStatus, setUpdatingStatus] = useState(false);

  const fetchClaim = useCallback(async () => {
    try {
      setLoading(true);

      const { data, error } = await supabase
        .from('insurance_claims')
        .select(`
          *,
          contact:contacts(name, email, phone),
          policy:insurance_policies(policy_number, policy_type, insurance_company)
        `)
        .eq('id', id)
        .eq('organization_id', organizationId)
        .single();

      if (error) {
        console.error('Fetch error:', error);
        throw error;
      }

      setClaim(data);
    } catch (error) {
      console.error('Error fetching claim:', error);
      alert('Errore nel caricamento del sinistro: ' + (error as Error).message);
      navigate('/assicurazioni/sinistri');
    } finally {
      setLoading(false);
    }
  }, [id, organizationId, navigate]);

  useEffect(() => {
    if (id && organizationId) {
      fetchClaim();
    }
  }, [id, organizationId, fetchClaim]);

  const updateClaimStatus = async (newStatus: string) => {
    if (!claim) return;

    const confirmed = window.confirm(
      `Confermi il cambio stato a "${getStatusLabel(newStatus)}"?`
    );

    if (!confirmed) return;

    setUpdatingStatus(true);

    try {
      // Add to timeline
      const newTimeline = [
        ...(claim.timeline || []),
        {
          status: newStatus,
          date: new Date().toISOString(),
          note: `Stato cambiato da ${getStatusLabel(claim.status)} a ${getStatusLabel(newStatus)}`,
          user_id: userId
        }
      ];

      const { error } = await supabase
        .from('insurance_claims')
        .update({
          status: newStatus,
          timeline: newTimeline,
          updated_at: new Date().toISOString()
        })
        .eq('id', id);

      if (error) throw error;

      // Refresh
      await fetchClaim();
      alert('Stato aggiornato con successo!');
    } catch (error) {
      console.error('Error updating status:', error);
      alert('Errore nell\'aggiornamento dello stato');
    } finally {
      setUpdatingStatus(false);
    }
  };

  const getStatusBadge = (status: string) => {
    const styles = {
      reported: 'bg-blue-100 text-blue-800 border-blue-200',
      reviewing: 'bg-yellow-100 text-yellow-800 border-yellow-200',
      approved: 'bg-green-100 text-green-800 border-green-200',
      rejected: 'bg-red-100 text-red-800 border-red-200',
      pending_docs: 'bg-orange-100 text-orange-800 border-orange-200',
      closed: 'bg-gray-100 text-gray-800 border-gray-200',
      cancelled: 'bg-gray-100 text-gray-800 border-gray-200'
    };

    const icons = {
      reported: AlertCircle,
      reviewing: Clock,
      approved: CheckCircle,
      rejected: XCircle,
      pending_docs: AlertTriangle,
      closed: CheckCircle,
      cancelled: XCircle
    };

    const Icon = icons[status as keyof typeof icons] || AlertCircle;

    return (
      <span className={`inline-flex items-center space-x-2 px-3 py-1.5 rounded-full text-sm font-medium border ${styles[status as keyof typeof styles] || 'bg-gray-100 text-gray-800'}`}>
        <Icon className="w-4 h-4" />
        <span>{getStatusLabel(status)}</span>
      </span>
    );
  };

  const getStatusLabel = (status: string) => {
    const labels = {
      reported: 'Segnalato',
      reviewing: 'In Valutazione',
      approved: 'Approvato',
      rejected: 'Respinto',
      pending_docs: 'Attesa Documenti',
      closed: 'Chiuso',
      cancelled: 'Annullato'
    };
    return labels[status as keyof typeof labels] || status;
  };

  const getClaimTypeLabel = (type: string) => {
    const labels = {
      auto_damage: 'Danni Auto',
      auto_theft: 'Furto Auto',
      home_damage: 'Danni Casa',
      liability: 'Responsabilità Civile',
      health: 'Salute',
      injury: 'Infortuni',
      fire: 'Incendio',
      water_damage: 'Danni Acqua',
      natural_disaster: 'Calamità Naturali',
      other: 'Altro'
    };
    return labels[type as keyof typeof labels] || type;
  };

  if (loading) {
    return (
      <div className="flex items-center justify-center h-64">
        <Loader2 className="w-8 h-8 animate-spin text-blue-600" />
      </div>
    );
  }

  if (!claim) {
    return (
      <div className="text-center py-12">
        <AlertCircle className="w-12 h-12 text-red-500 mx-auto mb-4" />
        <h3 className="text-lg font-medium text-gray-900 mb-2">
          Sinistro non trovato
        </h3>
        <button
          onClick={() => navigate('/assicurazioni/sinistri')}
          className="text-blue-600 hover:text-blue-800"
        >
          Torna alla lista
        </button>
      </div>
    );
  }

  const contactName = claim.contact?.name || 'N/A';

  return (
    <div className="max-w-6xl mx-auto py-6 space-y-6">
      {/* Header */}
      <div className="flex items-center justify-between">
        <div className="flex items-center space-x-4">
          <button
            onClick={() => navigate('/assicurazioni/sinistri')}
            className="p-2 hover:bg-gray-100 rounded-lg transition"
          >
            <ArrowLeft className="w-5 h-5" />
          </button>
          <div>
            <h1 className="text-2xl font-bold text-gray-900">
              Sinistro {claim.claim_number}
            </h1>
            <p className="text-sm text-gray-600 mt-1">
              Creato il {new Date(claim.created_at).toLocaleString('it-IT')}
            </p>
          </div>
        </div>
        <button
          onClick={() => navigate(`/assicurazioni/sinistri/${id}/edit`)}
          className="flex items-center space-x-2 px-4 py-2 bg-blue-600 text-white rounded-lg hover:bg-blue-700 transition"
        >
          <Edit2 className="w-4 h-4" />
          <span>Modifica</span>
        </button>
      </div>

      {/* Status & Quick Actions */}
      <div className="bg-white rounded-lg shadow p-6">
        <div className="flex items-center justify-between mb-4">
          <div>
            <h3 className="text-sm font-medium text-gray-600 mb-2">Stato Attuale</h3>
            {getStatusBadge(claim.status)}
          </div>
          {updatingStatus && (
            <Loader2 className="w-5 h-5 animate-spin text-blue-600" />
          )}
        </div>

        {/* Quick Status Actions */}
        {claim.status !== 'closed' && claim.status !== 'cancelled' && (
          <div className="border-t pt-4 mt-4">
            <p className="text-sm font-medium text-gray-600 mb-3">Azioni Rapide</p>
            <div className="flex flex-wrap gap-2">
              {claim.status === 'reported' && (
                <button
                  onClick={() => updateClaimStatus('reviewing')}
                  disabled={updatingStatus}
                  className="px-3 py-1.5 bg-yellow-100 text-yellow-800 rounded-lg hover:bg-yellow-200 text-sm font-medium transition disabled:opacity-50"
                >
                  Inizia Valutazione
                </button>
              )}
              {claim.status === 'reviewing' && (
                <>
                  <button
                    onClick={() => updateClaimStatus('approved')}
                    disabled={updatingStatus}
                    className="px-3 py-1.5 bg-green-100 text-green-800 rounded-lg hover:bg-green-200 text-sm font-medium transition disabled:opacity-50"
                  >
                    Approva
                  </button>
                  <button
                    onClick={() => updateClaimStatus('rejected')}
                    disabled={updatingStatus}
                    className="px-3 py-1.5 bg-red-100 text-red-800 rounded-lg hover:bg-red-200 text-sm font-medium transition disabled:opacity-50"
                  >
                    Respingi
                  </button>
                  <button
                    onClick={() => updateClaimStatus('pending_docs')}
                    disabled={updatingStatus}
                    className="px-3 py-1.5 bg-orange-100 text-orange-800 rounded-lg hover:bg-orange-200 text-sm font-medium transition disabled:opacity-50"
                  >
                    Richiedi Documenti
                  </button>
                </>
              )}
              {(claim.status === 'approved' || claim.status === 'rejected') && (
                <button
                  onClick={() => updateClaimStatus('closed')}
                  disabled={updatingStatus}
                  className="px-3 py-1.5 bg-gray-100 text-gray-800 rounded-lg hover:bg-gray-200 text-sm font-medium transition disabled:opacity-50"
                >
                  Chiudi Sinistro
                </button>
              )}
            </div>
          </div>
        )}
      </div>

      {/* Main Content Grid */}
      <div className="grid grid-cols-1 lg:grid-cols-3 gap-6">
        {/* Left Column - Details */}
        <div className="lg:col-span-2 space-y-6">
          {/* Incident Details */}
          <div className="bg-white rounded-lg shadow p-6">
            <h3 className="text-lg font-semibold text-gray-900 mb-4">
              Dettagli Incidente
            </h3>
            <div className="space-y-4">
              <div className="flex items-start space-x-3">
                <FileText className="w-5 h-5 text-gray-400 mt-0.5" />
                <div className="flex-1">
                  <p className="text-sm font-medium text-gray-600">Tipo Sinistro</p>
                  <p className="text-sm text-gray-900 mt-1">
                    {getClaimTypeLabel(claim.claim_type)}
                  </p>
                </div>
              </div>

              <div className="flex items-start space-x-3">
                <Calendar className="w-5 h-5 text-gray-400 mt-0.5" />
                <div className="flex-1">
                  <p className="text-sm font-medium text-gray-600">Data Incidente</p>
                  <p className="text-sm text-gray-900 mt-1">
                    {new Date(claim.incident_date).toLocaleDateString('it-IT', {
                      weekday: 'long',
                      year: 'numeric',
                      month: 'long',
                      day: 'numeric'
                    })}
                  </p>
                </div>
              </div>

              {claim.incident_location && (
                <div className="flex items-start space-x-3">
                  <MapPin className="w-5 h-5 text-gray-400 mt-0.5" />
                  <div className="flex-1">
                    <p className="text-sm font-medium text-gray-600">Luogo</p>
                    <p className="text-sm text-gray-900 mt-1">
                      {claim.incident_location}
                    </p>
                  </div>
                </div>
              )}

              <div className="flex items-start space-x-3">
                <DollarSign className="w-5 h-5 text-gray-400 mt-0.5" />
                <div className="flex-1">
                  <p className="text-sm font-medium text-gray-600">Importi</p>
                  <div className="mt-1 space-y-1">
                    <p className="text-sm text-gray-900">
                      Stima: <span className="font-medium">€{claim.estimated_amount.toLocaleString()}</span>
                    </p>
                    {claim.approved_amount !== null && (
                      <p className="text-sm text-green-600">
                        Approvato: <span className="font-medium">€{claim.approved_amount.toLocaleString()}</span>
                      </p>
                    )}
                  </div>
                </div>
              </div>
            </div>

            <div className="mt-6 pt-6 border-t">
              <p className="text-sm font-medium text-gray-600 mb-2">Descrizione</p>
              <p className="text-sm text-gray-900 whitespace-pre-wrap">
                {claim.incident_description}
              </p>
            </div>

            {claim.notes && (
              <div className="mt-4 pt-4 border-t">
                <p className="text-sm font-medium text-gray-600 mb-2">Note</p>
                <p className="text-sm text-gray-900 whitespace-pre-wrap">
                  {claim.notes}
                </p>
              </div>
            )}
          </div>

          {/* Documents Placeholder */}
          <div className="bg-white rounded-lg shadow p-6">
            <h3 className="text-lg font-semibold text-gray-900 mb-4">
              Documenti
            </h3>
            <div className="text-center py-8 bg-gray-50 rounded-lg">
              <FileText className="w-12 h-12 text-gray-400 mx-auto mb-3" />
              <p className="text-sm text-gray-600 mb-2">
                Sezione documenti in sviluppo
              </p>
              <p className="text-xs text-gray-500">
                Disponibile in Sprint 2 - Session 4
              </p>
            </div>
          </div>
        </div>

        {/* Right Column - Sidebar */}
        <div className="space-y-6">
          {/* Contact Info */}
          <div className="bg-white rounded-lg shadow p-6">
            <h3 className="text-lg font-semibold text-gray-900 mb-4">
              Cliente
            </h3>
            <div className="space-y-3">
              <div className="flex items-center space-x-3">
                <User className="w-5 h-5 text-gray-400" />
                <div>
                  <p className="text-sm font-medium text-gray-900">{contactName}</p>
                </div>
              </div>
              {claim.contact?.email && (
                <div className="flex items-center space-x-3">
                  <Mail className="w-5 h-5 text-gray-400" />
                  <a
                    href={`mailto:${claim.contact.email}`}
                    className="text-sm text-blue-600 hover:text-blue-800"
                  >
                    {claim.contact.email}
                  </a>
                </div>
              )}
              {claim.contact?.phone && (
                <div className="flex items-center space-x-3">
                  <Phone className="w-5 h-5 text-gray-400" />
                  <a
                    href={`tel:${claim.contact.phone}`}
                    className="text-sm text-blue-600 hover:text-blue-800"
                  >
                    {claim.contact.phone}
                  </a>
                </div>
              )}
            </div>
          </div>

          {/* Policy Info */}
          {claim.policy && (
            <div className="bg-white rounded-lg shadow p-6">
              <h3 className="text-lg font-semibold text-gray-900 mb-4">
                Polizza
              </h3>
              <div className="space-y-3">
                <div>
                  <p className="text-sm font-medium text-gray-600">Numero</p>
                  <p className="text-sm text-gray-900 mt-1">
                    {claim.policy.policy_number}
                  </p>
                </div>
                <div>
                  <p className="text-sm font-medium text-gray-600">Tipo</p>
                  <p className="text-sm text-gray-900 mt-1">
                    {claim.policy.policy_type}
                  </p>
                </div>
                <div>
                  <p className="text-sm font-medium text-gray-600">Compagnia</p>
                  <p className="text-sm text-gray-900 mt-1">
                    {claim.policy.insurance_company}
                  </p>
                </div>
              </div>
            </div>
          )}

          {/* Timeline */}
          <div className="bg-white rounded-lg shadow p-6">
            <h3 className="text-lg font-semibold text-gray-900 mb-4">
              Timeline Eventi
            </h3>
            <div className="space-y-4">
              {claim.timeline && claim.timeline.length > 0 ? (
                <div className="relative">
                  {/* Timeline line */}
                  <div className="absolute left-4 top-2 bottom-2 w-0.5 bg-gray-200" />
                  
                  {/* Timeline items */}
                  <div className="space-y-4">
                    {claim.timeline
                      .sort((a, b) => new Date(b.date).getTime() - new Date(a.date).getTime())
                      .map((item, index) => (
                        <div key={index} className="relative pl-10">
                          <div className="absolute left-0 top-1 w-8 h-8 rounded-full bg-blue-100 flex items-center justify-center">
                            <Clock className="w-4 h-4 text-blue-600" />
                          </div>
                          <div>
                            <p className="text-sm font-medium text-gray-900">
                              {getStatusLabel(item.status)}
                            </p>
                            <p className="text-xs text-gray-600 mt-0.5">
                              {new Date(item.date).toLocaleString('it-IT')}
                            </p>
                            {item.note && (
                              <p className="text-xs text-gray-500 mt-1">
                                {item.note}
                              </p>
                            )}
                          </div>
                        </div>
                      ))}
                  </div>
                </div>
              ) : (
                <p className="text-sm text-gray-500 text-center py-4">
                  Nessun evento registrato
                </p>
              )}
            </div>
          </div>
        </div>
      </div>
    </div>
  );
}<|MERGE_RESOLUTION|>--- conflicted
+++ resolved
@@ -15,11 +15,7 @@
     User,
     XCircle
 } from 'lucide-react';
-<<<<<<< HEAD
-import { useCallback, useEffect, useState } from 'react';
-=======
 import { useEffect, useState, useCallback } from 'react';
->>>>>>> bbb5db43
 import { useNavigate, useParams } from 'react-router-dom';
 import { useAuth } from '../../contexts/useAuth';
 import { supabase } from '../../lib/supabaseClient';
