<<<<<<< HEAD
import { VerticalConfig, VerticalContext } from '@/contexts/VerticalContext';
=======
/* eslint-disable react-refresh/only-export-components */
// Note: This file intentionally exports both components (VerticalProvider), hooks (useVertical),
// and types/context. Splitting would break the cohesive context pattern.

import React, { createContext, useCallback, useContext, useEffect, useState } from 'react';
>>>>>>> bbb5db43
import { supabase } from '@/lib/supabaseClient';
import React, { useCallback, useEffect, useState } from 'react';

// Provider component
export function VerticalProvider({ children }: { children: React.ReactNode }) {
  const [vertical, setVertical] = useState<string>('standard');
  const [config, setConfig] = useState<VerticalConfig | null>(null);
  const [loading, setLoading] = useState(true);
  const [error, setError] = useState<Error | null>(null);

  const loadVerticalConfig = useCallback(async (retryCount = 0) => {
    const MAX_RETRIES = 3;
    const RETRY_DELAY = 1000; // 1 second base delay
    
    console.log('🔍 [loadVerticalConfig] START', { retryCount });
    
    try {
      setLoading(true);
      setError(null);

      // Get current user and session with full JWT details
      const { data: { user }, error: userError } = await supabase.auth.getUser();
      const { data: { session }, error: sessionError } = await supabase.auth.getSession();
      
      console.log('🔍 [loadVerticalConfig] getUser result:', user);
      console.log('🔍 [loadVerticalConfig] getUser error:', userError);
      console.log('🔍 [loadVerticalConfig] getSession error:', sessionError);
      
      // CRITICAL: Log complete JWT structure for diagnostics
      if (session?.access_token) {
        try {
          // Decode JWT to see actual claims (don't verify, just inspect)
          const tokenParts = session.access_token.split('.');
          if (tokenParts.length === 3) {
            const payload = JSON.parse(atob(tokenParts[1]));
            console.log('🔑 [JWT] Complete JWT Payload:', payload);
            console.log('🔑 [JWT] sub (user id):', payload.sub);
            console.log('🔑 [JWT] email:', payload.email);
            console.log('🔑 [JWT] user_metadata:', payload.user_metadata);
            console.log('🔑 [JWT] organization_id from root:', payload.organization_id);
            console.log('🔑 [JWT] organization_id from user_metadata:', payload.user_metadata?.organization_id);
            console.log('🔑 [JWT] user_role from root:', payload.user_role);
            console.log('🔑 [JWT] user_role from user_metadata:', payload.user_metadata?.user_role);
            console.log('🔑 [JWT] vertical from user_metadata:', payload.user_metadata?.vertical);
            console.log('🔑 [JWT] iat (issued at):', new Date(payload.iat * 1000).toISOString());
            console.log('🔑 [JWT] exp (expires at):', new Date(payload.exp * 1000).toISOString());
          }
        } catch (jwtError) {
          console.error('❌ [JWT] Failed to decode JWT:', jwtError);
        }
      } else {
        console.warn('⚠️ [JWT] No access token in session');
      }
      
      if (!user) {
        console.log('🔍 [loadVerticalConfig] No user, using standard');
        setVertical('standard');
        await loadConfig('standard');
        setLoading(false);
        return;
      }

      console.log('🔍 [loadVerticalConfig] User ID:', user.id);
      console.log('🔍 [loadVerticalConfig] User email:', user.email);
      console.log('🔍 [loadVerticalConfig] User metadata:', user.user_metadata);
      console.log('🔍 [loadVerticalConfig] User app_metadata:', user.app_metadata);

<<<<<<< HEAD
      // Get user's vertical from profile with multi-tenancy validation
      console.log('🔍 [loadVerticalConfig] Querying profiles table...');
      
      // Get organization_id from JWT claims
      const organizationId = user.user_metadata?.organization_id;
      console.log('🔍 [loadVerticalConfig] Organization ID from JWT:', organizationId);
      
      if (!organizationId) {
        console.error('🔍 [loadVerticalConfig] No organization_id in JWT claims');
        throw new Error('Organization ID not found in authentication claims');
      }

      // Fetch profile with organization_id for multi-tenant validation
      // CRITICAL: Query must validate BOTH user.id AND organization_id to prevent cross-org access
      const { data: profile, error: profileError } = await supabase
        .from('profiles')
        .select('vertical, organization_id')
        .eq('id', user.id)
        .eq('organization_id', organizationId)
        .single();
=======
      // Get user's vertical from profile with enhanced error handling and retry logic
      console.log('🔍 [loadVerticalConfig] Querying profiles table...');
      console.log('🔍 [loadVerticalConfig] Query params:', { userId: user.id, timestamp: new Date().toISOString() });
      
      // Use maybeSingle() instead of single() to avoid errors if no profile exists
      const { data: profile, error: profileError } = await supabase
        .from('profiles')
        .select('vertical, organization_id, user_role, full_name, id, status')
        .eq('id', user.id)
        .maybeSingle();
>>>>>>> bbb5db43

      console.log('🔍 [loadVerticalConfig] Profile query result:', profile);
      console.log('🔍 [loadVerticalConfig] Profile query error:', profileError);
      
      // Log the actual request that was sent
      if (profileError) {
        console.error('❌ [loadVerticalConfig] Profile query FAILED');
        console.error('❌ [Error Details]:', {
          code: profileError.code,
          message: profileError.message,
          details: profileError.details,
          hint: profileError.hint
        });
      }

<<<<<<< HEAD
      // Handle specific error cases
      if (profileError?.code === 'PGRST116') {
        // Profile not found - use fallback
        console.warn('🔍 [loadVerticalConfig] Profile not found, using default vertical');
        setVertical('standard');
        await loadConfig('standard');
        setLoading(false);
        return;
      }

      if (profileError) {
        console.error('🔍 [loadVerticalConfig] Profile error:', profileError);
        throw new Error(`Profile lookup failed: ${profileError.message}`);
      }

      if (!profile) {
        console.warn('🔍 [loadVerticalConfig] Profile is null, using default vertical');
=======
      // Enhanced error handling with Italian messages and retry logic
      if (profileError) {
        console.error('🔍 [loadVerticalConfig] Errore durante il recupero del profilo:', {
          code: profileError.code,
          message: profileError.message,
          details: profileError.details,
          hint: profileError.hint,
          userId: user.id,
          userEmail: user.email,
          retryCount
        });
        
        // If it's an RLS policy error, provide helpful context
        if (profileError.code === 'PGRST116' || profileError.message?.includes('policy')) {
          console.error('❌ [loadVerticalConfig] RLS POLICY BLOCKED: Il profilo utente non è accessibile. Verificare le policy RLS.');
          
          // Check if we should retry for transient RLS issues
          if (retryCount < MAX_RETRIES) {
            const delay = RETRY_DELAY * Math.pow(2, retryCount); // Exponential backoff
            console.warn(`⏳ [loadVerticalConfig] Tentativo ${retryCount + 1}/${MAX_RETRIES} - Riprovo tra ${delay}ms...`);
            await new Promise(resolve => setTimeout(resolve, delay));
            return loadVerticalConfig(retryCount + 1);
          } else {
            console.error(`❌ [loadVerticalConfig] Esauriti ${MAX_RETRIES} tentativi - RLS policy continua a bloccare`);
          }
        }
        
        // Don't throw - fall back to standard vertical
        console.warn('⚠️ [loadVerticalConfig] Fallback a vertical standard per errore profilo');
        setVertical('standard');
        await loadConfig('standard');
        setLoading(false);
        return;
      }

      // Handle missing profile gracefully
      if (!profile) {
        console.warn('⚠️ [loadVerticalConfig] Profilo non trovato per utente:', {
          userId: user.id,
          email: user.email
        });
        console.log('🔍 [loadVerticalConfig] Utilizzo vertical standard per profilo mancante');
>>>>>>> bbb5db43
        setVertical('standard');
        await loadConfig('standard');
        setLoading(false);
        return;
      }

<<<<<<< HEAD
      const userVertical = profile.vertical || 'standard';
=======
      // Log successful profile retrieval
      console.log('✅ [loadVerticalConfig] Profilo recuperato con successo:', {
        vertical: profile.vertical,
        organizationId: profile.organization_id,
        userRole: profile.user_role,
        fullName: profile.full_name
      });

      const userVertical = profile?.vertical || 'standard';
>>>>>>> bbb5db43
      console.log('🔍 [loadVerticalConfig] Determined vertical:', userVertical);
      console.log(`🔍 [loadVerticalConfig] User ${user.email} has vertical: ${userVertical}`);
      setVertical(userVertical);

      // Load vertical configuration
      await loadConfig(userVertical);

    } catch (err) {
      console.error('🔍 [loadVerticalConfig] ERROR:', err);
      setError(err as Error);
      
      // Fallback to standard on error
      console.log('🔍 [loadVerticalConfig] Falling back to standard due to error');
      setVertical('standard');
      try {
        await loadConfig('standard');
      } catch (fallbackErr) {
        console.error('🔍 [loadVerticalConfig] Fallback to standard failed:', fallbackErr);
      }
    } finally {
      console.log('🔍 [loadVerticalConfig] COMPLETE');
      setLoading(false);
    }
  }, []);

  useEffect(() => {
    console.log('🔍 [VerticalProvider] Mounted');
    
    // Listen for auth state changes to properly initialize vertical
    const { data: { subscription } } = supabase.auth.onAuthStateChange(
      (event, session) => {
        console.log('🔍 [Auth] Event:', event);
        console.log('🔍 [Auth] Session:', session);
        console.log('🔍 [Auth] User:', session?.user);
        console.log('� [Auth] User metadata:', session?.user?.user_metadata);
        console.log('�🔄 Auth state changed:', event, 'Session exists:', !!session);
        
        if (event === 'SIGNED_IN' || event === 'TOKEN_REFRESHED' || (event === 'INITIAL_SESSION' && session)) {
          console.log('🔍 [Auth] Condition met, loading vertical config...');
          console.log('✅ Loading vertical config for authenticated user');
          loadVerticalConfig();
        } else if (event === 'SIGNED_OUT') {
          console.log('🚪 User signed out, resetting to standard');
          setVertical('standard');
          loadConfig('standard').catch(console.error);
        }
      }
    );

    // Also load immediately if already authenticated
    loadVerticalConfig();

    return () => {
      console.log('🧹 Cleaning up auth subscription');
      subscription.unsubscribe();
    };
  }, [loadVerticalConfig]);

  async function loadConfig(verticalKey: string) {
    console.log('🔍 [loadConfig] Loading config for:', verticalKey);
    
    const { data: verticalConfig, error: configError } = await supabase
      .from('vertical_configurations')
      .select('*')
      .eq('vertical', verticalKey)
      .eq('is_active', true)
      .single();

    console.log('🔍 [loadConfig] Config query result:', verticalConfig);
    console.log('🔍 [loadConfig] Config query error:', configError);

    if (configError) {
      console.error('🔍 [loadConfig] Config error:', configError);
      throw configError;
    }

    if (verticalConfig) {
      const config = {
        vertical: verticalConfig.vertical,
        displayName: verticalConfig.display_name,
        description: verticalConfig.description || '',
        icon: verticalConfig.icon || 'Briefcase',
        sidebarConfig: verticalConfig.sidebar_config,
        dashboardConfig: verticalConfig.dashboard_config,
        enabledModules: verticalConfig.enabled_modules || [],
      };
      
      console.log('🔍 [loadConfig] Setting config:', config);
      console.log('🔍 [loadConfig] Sidebar sections count:', config.sidebarConfig?.sections?.length);
      setConfig(config);
    }
  }

  function hasModule(module: string): boolean {
    return config?.enabledModules?.includes(module) ?? false;
  }

  async function switchVertical(newVertical: string) {
    try {
      setLoading(true);
      setError(null);
      
      // Update user's profile with new vertical
      const { data: { user } } = await supabase.auth.getUser();
      
      if (user) {
        const { error: updateError } = await supabase
          .from('profiles')
          .update({ vertical: newVertical })
          .eq('id', user.id);

        if (updateError) {
          console.error('Error updating profile vertical:', updateError);
          throw updateError;
        }
      }

      // Load new configuration
      setVertical(newVertical);
      await loadConfig(newVertical);
    } catch (err) {
      console.error('Error switching vertical:', err);
      setError(err as Error);
    } finally {
      setLoading(false);
    }
  }

  return (
    <VerticalContext.Provider value={{
      vertical,
      config,
      loading,
      error,
      hasModule,
      switchVertical
    }}>
      {children}
    </VerticalContext.Provider>
  );
}

// Set display name for React DevTools and Fast Refresh
VerticalProvider.displayName = 'VerticalProvider';<|MERGE_RESOLUTION|>--- conflicted
+++ resolved
@@ -1,14 +1,39 @@
-<<<<<<< HEAD
-import { VerticalConfig, VerticalContext } from '@/contexts/VerticalContext';
-=======
 /* eslint-disable react-refresh/only-export-components */
 // Note: This file intentionally exports both components (VerticalProvider), hooks (useVertical),
 // and types/context. Splitting would break the cohesive context pattern.
 
 import React, { createContext, useCallback, useContext, useEffect, useState } from 'react';
->>>>>>> bbb5db43
 import { supabase } from '@/lib/supabaseClient';
-import React, { useCallback, useEffect, useState } from 'react';
+
+// Types
+export interface VerticalConfig {
+  vertical: string;
+  displayName: string;
+  description: string;
+  icon: string;
+  sidebarConfig: {
+    sections: Array<{
+      id: string;
+      label: string;
+      icon: string;
+      path: string;
+    }>;
+  };
+  dashboardConfig: Record<string, unknown>;
+  enabledModules: string[];
+}
+
+interface VerticalContextType {
+  vertical: string;
+  config: VerticalConfig | null;
+  loading: boolean;
+  error: Error | null;
+  hasModule: (module: string) => boolean;
+  switchVertical: (newVertical: string) => Promise<void>;
+}
+
+// Context (will be used by Provider in next task)
+const VerticalContext = createContext<VerticalContextType | null>(null);
 
 // Provider component
 export function VerticalProvider({ children }: { children: React.ReactNode }) {
@@ -74,28 +99,6 @@
       console.log('🔍 [loadVerticalConfig] User metadata:', user.user_metadata);
       console.log('🔍 [loadVerticalConfig] User app_metadata:', user.app_metadata);
 
-<<<<<<< HEAD
-      // Get user's vertical from profile with multi-tenancy validation
-      console.log('🔍 [loadVerticalConfig] Querying profiles table...');
-      
-      // Get organization_id from JWT claims
-      const organizationId = user.user_metadata?.organization_id;
-      console.log('🔍 [loadVerticalConfig] Organization ID from JWT:', organizationId);
-      
-      if (!organizationId) {
-        console.error('🔍 [loadVerticalConfig] No organization_id in JWT claims');
-        throw new Error('Organization ID not found in authentication claims');
-      }
-
-      // Fetch profile with organization_id for multi-tenant validation
-      // CRITICAL: Query must validate BOTH user.id AND organization_id to prevent cross-org access
-      const { data: profile, error: profileError } = await supabase
-        .from('profiles')
-        .select('vertical, organization_id')
-        .eq('id', user.id)
-        .eq('organization_id', organizationId)
-        .single();
-=======
       // Get user's vertical from profile with enhanced error handling and retry logic
       console.log('🔍 [loadVerticalConfig] Querying profiles table...');
       console.log('🔍 [loadVerticalConfig] Query params:', { userId: user.id, timestamp: new Date().toISOString() });
@@ -106,7 +109,6 @@
         .select('vertical, organization_id, user_role, full_name, id, status')
         .eq('id', user.id)
         .maybeSingle();
->>>>>>> bbb5db43
 
       console.log('🔍 [loadVerticalConfig] Profile query result:', profile);
       console.log('🔍 [loadVerticalConfig] Profile query error:', profileError);
@@ -122,25 +124,6 @@
         });
       }
 
-<<<<<<< HEAD
-      // Handle specific error cases
-      if (profileError?.code === 'PGRST116') {
-        // Profile not found - use fallback
-        console.warn('🔍 [loadVerticalConfig] Profile not found, using default vertical');
-        setVertical('standard');
-        await loadConfig('standard');
-        setLoading(false);
-        return;
-      }
-
-      if (profileError) {
-        console.error('🔍 [loadVerticalConfig] Profile error:', profileError);
-        throw new Error(`Profile lookup failed: ${profileError.message}`);
-      }
-
-      if (!profile) {
-        console.warn('🔍 [loadVerticalConfig] Profile is null, using default vertical');
-=======
       // Enhanced error handling with Italian messages and retry logic
       if (profileError) {
         console.error('🔍 [loadVerticalConfig] Errore durante il recupero del profilo:', {
@@ -183,16 +166,12 @@
           email: user.email
         });
         console.log('🔍 [loadVerticalConfig] Utilizzo vertical standard per profilo mancante');
->>>>>>> bbb5db43
         setVertical('standard');
         await loadConfig('standard');
         setLoading(false);
         return;
       }
 
-<<<<<<< HEAD
-      const userVertical = profile.vertical || 'standard';
-=======
       // Log successful profile retrieval
       console.log('✅ [loadVerticalConfig] Profilo recuperato con successo:', {
         vertical: profile.vertical,
@@ -202,7 +181,6 @@
       });
 
       const userVertical = profile?.vertical || 'standard';
->>>>>>> bbb5db43
       console.log('🔍 [loadVerticalConfig] Determined vertical:', userVertical);
       console.log(`🔍 [loadVerticalConfig] User ${user.email} has vertical: ${userVertical}`);
       setVertical(userVertical);
@@ -345,5 +323,14 @@
   );
 }
 
-// Set display name for React DevTools and Fast Refresh
-VerticalProvider.displayName = 'VerticalProvider';+// Hook to use the vertical context
+export function useVertical() {
+  const context = useContext(VerticalContext);
+  if (!context) {
+    throw new Error('useVertical must be used within a VerticalProvider');
+  }
+  return context;
+}
+
+// Export the context for use in utility functions
+export { VerticalContext };